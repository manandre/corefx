﻿// Licensed to the .NET Foundation under one or more agreements.
// The .NET Foundation licenses this file to you under the MIT license.
// See the LICENSE file in the project root for more information.

using System.Collections;
using System.Diagnostics;

namespace System.Text.Json
{
    public static partial class JsonSerializer
    {
        private static void HandleStartObject(JsonSerializerOptions options, ref Utf8JsonReader reader, ref ReadStack state)
        {
<<<<<<< HEAD
            Debug.Assert(!state.Current.IsProcessingDictionary && !state.Current.IsProcessingImmutableDictionary);
=======
            Debug.Assert(!state.Current.IsProcessingDictionary && !state.Current.IsProcessingIDictionaryConstructible);
>>>>>>> 8e5cacf4

            if (state.Current.IsProcessingEnumerable)
            {
                // A nested object within an enumerable.
                Type objType = state.Current.GetElementType();
                state.Push();
                state.Current.Initialize(objType, options);
            }
            else if (state.Current.JsonPropertyInfo != null)
            {
                // Nested object.
                Type objType = state.Current.JsonPropertyInfo.RuntimePropertyType;
                state.Push();
                state.Current.Initialize(objType, options);
            }

            JsonClassInfo classInfo = state.Current.JsonClassInfo;

            if (classInfo.CreateObject is null && classInfo.ClassType == ClassType.Object)
            {
                if (classInfo.Type.IsInterface)
                {
                    ThrowHelper.ThrowInvalidOperationException_DeserializePolymorphicInterface(classInfo.Type);
                }
                else
                {
                    ThrowHelper.ThrowInvalidOperationException_DeserializeMissingParameterlessConstructor(classInfo.Type);
                }
            }

<<<<<<< HEAD
            if (state.Current.IsProcessingImmutableDictionary)
=======
            if (state.Current.IsProcessingIDictionaryConstructible)
>>>>>>> 8e5cacf4
            {
                state.Current.TempDictionaryValues = (IDictionary)classInfo.CreateObject();
            }
            else
            {
                state.Current.ReturnValue = classInfo.CreateObject();
            }
        }

        private static void HandleEndObject(JsonSerializerOptions options, ref Utf8JsonReader reader, ref ReadStack state)
        {
<<<<<<< HEAD
            Debug.Assert(!state.Current.IsProcessingDictionary && !state.Current.IsProcessingImmutableDictionary);
=======
            Debug.Assert(!state.Current.IsProcessingDictionary && !state.Current.IsProcessingIDictionaryConstructible);
>>>>>>> 8e5cacf4

            state.Current.JsonClassInfo.UpdateSortedPropertyCache(ref state.Current);

            object value = state.Current.ReturnValue;

            if (state.IsLastFrame)
            {
                state.Current.Reset();
                state.Current.ReturnValue = value;
            }
            else
            {
                state.Pop();
                ApplyObjectToEnumerable(value, ref state, ref reader);
            }
        }
    }
}<|MERGE_RESOLUTION|>--- conflicted
+++ resolved
@@ -11,11 +11,7 @@
     {
         private static void HandleStartObject(JsonSerializerOptions options, ref Utf8JsonReader reader, ref ReadStack state)
         {
-<<<<<<< HEAD
-            Debug.Assert(!state.Current.IsProcessingDictionary && !state.Current.IsProcessingImmutableDictionary);
-=======
             Debug.Assert(!state.Current.IsProcessingDictionary && !state.Current.IsProcessingIDictionaryConstructible);
->>>>>>> 8e5cacf4
 
             if (state.Current.IsProcessingEnumerable)
             {
@@ -46,11 +42,7 @@
                 }
             }
 
-<<<<<<< HEAD
-            if (state.Current.IsProcessingImmutableDictionary)
-=======
             if (state.Current.IsProcessingIDictionaryConstructible)
->>>>>>> 8e5cacf4
             {
                 state.Current.TempDictionaryValues = (IDictionary)classInfo.CreateObject();
             }
@@ -62,11 +54,7 @@
 
         private static void HandleEndObject(JsonSerializerOptions options, ref Utf8JsonReader reader, ref ReadStack state)
         {
-<<<<<<< HEAD
-            Debug.Assert(!state.Current.IsProcessingDictionary && !state.Current.IsProcessingImmutableDictionary);
-=======
             Debug.Assert(!state.Current.IsProcessingDictionary && !state.Current.IsProcessingIDictionaryConstructible);
->>>>>>> 8e5cacf4
 
             state.Current.JsonClassInfo.UpdateSortedPropertyCache(ref state.Current);
 
