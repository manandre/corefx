﻿<Project DefaultTargets="Build">
  <PropertyGroup>
    <BuildConfigurations>
      netstandard1.0;
      netstandard1.1;
<<<<<<< HEAD
      netstandard;
      netcoreapp3.0;
      netcoreapp;
=======
      netstandard2.0;
>>>>>>> 46bc2ab4
    </BuildConfigurations>
  </PropertyGroup>
</Project><|MERGE_RESOLUTION|>--- conflicted
+++ resolved
@@ -3,13 +3,8 @@
     <BuildConfigurations>
       netstandard1.0;
       netstandard1.1;
-<<<<<<< HEAD
-      netstandard;
-      netcoreapp3.0;
-      netcoreapp;
-=======
       netstandard2.0;
->>>>>>> 46bc2ab4
+      netstandard2.1;
     </BuildConfigurations>
   </PropertyGroup>
 </Project>