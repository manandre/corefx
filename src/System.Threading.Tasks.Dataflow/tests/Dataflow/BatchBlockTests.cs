--- conflicted
+++ resolved
@@ -755,51 +755,9 @@
             const int BatchSize = 10;
             for (int numPostponedMessages = 1; numPostponedMessages < BatchSize; numPostponedMessages++)
             {
-<<<<<<< HEAD
-                bool localPassed = true;
-                var sendAsyncTasks = new Task<bool>[batchSize - 1];
-                Task<bool> lastSendAsyncTask = null;
-                var racerReady = new ManualResetEventSlim();
-                var racerDone = new ManualResetEventSlim();
-                int[] output1 = null;
-                int[] output2 = null;
-
-                // Blocks
-                var batch = new BatchBlock<int>(batchSize, dbo);
-                var terminator = new ActionBlock<int[]>(x => { if (output1 == null) output1 = x; else output2 = x; });
-                batch.LinkTo(terminator);
-
-                // Queue up batchSize-1 input items
-                for (int i = 0; i < batchSize - 1; i++) sendAsyncTasks[i] = batch.SendAsync(i);
-                var racer = Task.Run(() =>
-                                    {
-                                        racerReady.Set();
-                                        lastSendAsyncTask = batch.SendAsync(batchSize - 1);
-                                        racerDone.Set();
-                                    });
-
-                // Wait for the racer to get ready and trigger
-                localPassed &= (racerReady.Wait(waitTimeout));
-                batch.TriggerBatch();
-                Assert.True(localPassed, "The racer task FAILED to start.");
-
-                // Wait for the SendAsync tasks to complete
-                localPassed &= Task.WaitAll(sendAsyncTasks, waitTimeout);
-                Assert.True(localPassed, "SendAsync tasks FAILED to complete");
-
-                // Wait for a batch to be produced
-                if (localPassed)
-                {
-                    localPassed &= SpinWait.SpinUntil(() => output1 != null, waitTimeout);
-                    Assert.True(localPassed, "FAILED to produce a batch");
-                }
-
-                if (localPassed && output1.Length < batchSize)
-=======
                 var b = new BatchBlock<int>(BatchSize, dbo);
                 Assert.Equal(expected: 0, actual: b.OutputCount);
                 for (int i = 0; i < numPostponedMessages; i++)
->>>>>>> 1312a10b
                 {
                     Assert.False(b.SendAsync(i).IsCompleted);
                 }
@@ -821,25 +779,8 @@
         {
             var bb = new BatchBlock<int>(2, new GroupingDataflowBlockOptions
             {
-<<<<<<< HEAD
-                bool localPassed = true;
-                var sendAsyncTasks = new Task<bool>[batchSize - 1];
-                var racerReady = new ManualResetEventSlim();
-                int[] output1 = null;
-                int[] output2 = null;
-
-                // Blocks
-                var batch = new BatchBlock<int>(batchSize, dbo);
-                var terminator = new ActionBlock<int[]>(x => { if (output1 == null) output1 = x; else output2 = x; });
-                batch.LinkTo(terminator);
-
-                // Queue up batchSize-1 input items
-                for (int i = 0; i < batchSize - 1; i++) sendAsyncTasks[i] = batch.SendAsync(i);
-                var racer = Task.Run(() =>
-=======
                 Greedy = false,
                 TaskScheduler = new DelegateTaskScheduler
->>>>>>> 1312a10b
                 {
                     QueueTaskDelegate = delegate { throw new FormatException(); }
                 }
