--- conflicted
+++ resolved
@@ -16,13 +16,6 @@
     <IsDotNetFrameworkProductAssembly>true</IsDotNetFrameworkProductAssembly>
   </PropertyGroup>
 
-<<<<<<< HEAD
-  <PropertyGroup>
-    <BuildToolsTargets45 Condition="'$(OsEnvironment)'=='Windows_NT'">true</BuildToolsTargets45>
-  </PropertyGroup>
-  
-=======
->>>>>>> ee500774
   <!-- Common repo directories -->
   <PropertyGroup>
     <ProjectDir>$(MSBuildThisFileDirectory)</ProjectDir>
@@ -39,10 +32,6 @@
 
     <!-- Input Directories -->
     <PackagesDir Condition="'$(PackagesDir)'==''">$(ProjectDir)packages/</PackagesDir>
-    
-    <!-- Temporarily outside BinDir -->
-    <PackageInstallPath>$(ProjectDir)bin.localpkg/</PackageInstallPath>
-    
     <ToolsDir Condition="'$(UseToolRuntimeForToolsDir)'=='true'">$(ToolRuntimePath)</ToolsDir>
     <ToolsDir Condition="'$(ToolsDir)'==''">$(ProjectDir)Tools/</ToolsDir>
     <ToolRuntimePath Condition="'$(ToolRuntimePath)'==''">$(ToolsDir)</ToolRuntimePath>
@@ -106,30 +95,19 @@
     <DnuSourceList Include="https:%2F%2Fdotnet.myget.org/F/dotnet-core/api/v3/index.json" />
     <DnuSourceList Include="https:%2F%2Fwww.nuget.org/api/v2/" />
   </ItemGroup>
-  
-  <ItemGroup>
-    <DnuSourceList Condition="'$(BuildTestsAgainstPackages)' == 'true'  and '$(RestoreForTestsAgainstPackagesOnly)' == 'true'" Include="$(PackageInstallPath)" />
-  </ItemGroup>
-  
+
   <!-- This is the directory where we dynamically generate project.json's for our test build package dependencies -->
   <PropertyGroup Condition="'$(BuildTestsAgainstPackages)' == 'true'">
     <BuildTestsAgainstPackagesIdentityRegex>$(CoreFxVersionsIdentityRegex)</BuildTestsAgainstPackagesIdentityRegex>
     <SkipVerifyPackageVersions>true</SkipVerifyPackageVersions>
   </PropertyGroup>
 
- 
-  <!-- When restoring test projects with generated project.json's (during build.cmd), only restore using local packages -->
-  <PropertyGroup Condition="'$(RestoreForTestsAgainstPackagesOnly)' == 'true'">
-    <ExcludeInternetFeeds Condition="'$(ExcludeInternetFeeds)' == ''">true</ExcludeInternetFeeds>
-    <ExcludeNonTestRestores Condition="'$(ExcludeNonTestRestores)' == ''">true</ExcludeNonTestRestores>
-  </PropertyGroup>
-  
   <!-- list of directories to perform batch restore -->
   <ItemGroup>
-    <DnuRestoreDir Include="$(MSBuildThisFileDirectory)src/" />
-    <DnuRestoreDir Condition="'$(ExcludeNonTestRestores)' != 'true'" Include="$(MSBuildThisFileDirectory)pkg/" />
-    <DnuRestoreDir Condition="'$(ExcludeNonTestRestores)' != 'true'" Include="$(MSBuildThisFileDirectory)layout" />
-    <DnuRestoreDir Condition="'$(BuildTestsAgainstPackages)' == 'true'" Include="$(GeneratedProjectJsonDir)/" />
+    <DnuRestoreDir Include="$(MSBuildThisFileDirectory)src" />
+    <DnuRestoreDir Include="$(MSBuildThisFileDirectory)pkg" />
+    <DnuRestoreDir Include="$(MSBuildThisFileDirectory)layout" />
+    <DnuRestoreDir Condition="'$(BuildTestsAgainstPackages)' == 'true'" Include="$(GeneratedProjectJsonDir)" />
   </ItemGroup>
 
   <PropertyGroup>
@@ -144,16 +122,11 @@
 
     <DnuRestoreCommand>"$(DnuToolPath)"</DnuRestoreCommand>
     <DnuRestoreCommand>$(DnuRestoreCommand) restore</DnuRestoreCommand>
-    
-    <DnuRestoreCommandForBuildTestsAgainstPackages Condition="'$(BuildTestsAgainstPackages)' == 'true' and '$(RestoreForTestsAgainstPackagesOnly)' == 'true'">$(DnuRestoreCommand) --packages "$(PackageInstallPath)" --source $(PackagesDir)</DnuRestoreCommandForBuildTestsAgainstPackages>
-    
     <DnuRestoreCommand Condition="'$(ParallelRestore)'=='true'">$(DnuRestoreCommand) --parallel</DnuRestoreCommand>
     <DnuRestoreCommand Condition="'$(UseNuGetHttpCache)'!='true'">$(DnuRestoreCommand) --no-cache</DnuRestoreCommand>
     <DnuRestoreCommand>$(DnuRestoreCommand) --packages "$(PackagesDir.TrimEnd('/\'.ToCharArray()))" $(DnuRestoreSource)</DnuRestoreCommand>
     <DnuRestoreCommand Condition="'$(LockDependencies)' == 'true'">$(DnuRestoreCommand) --lock</DnuRestoreCommand>
     <DnuRestoreCommand Condition="'$(NuGetConfigPath)'!=''">$(DnuRestoreCommand) --configfile $(NuGetConfigPath)</DnuRestoreCommand>
-    
-    <DnuRestoreCommand Condition="'$(BuildTestsAgainstPackages)' == 'true' and '$(RestoreForTestsAgainstPackagesOnly)' == 'true'">$(DnuRestoreCommandForBuildTestsAgainstPackages)</DnuRestoreCommand>
   </PropertyGroup>
 
   <PropertyGroup>
@@ -213,8 +186,6 @@
     <TestTFM Condition="'$(TestTFM)'==''">$(DefaultTestTFM)</TestTFM>
     <!-- we default FilterToTestTFM to DefaultTestTFM if it is not explicity defined -->
     <FilterToTestTFM Condition="'$(FilterToTestTFM)'==''">$(DefaultTestTFM)</FilterToTestTFM>
-    <!-- FilterTestNugetTargetMoniker needs to stay in the long form to be used for Framework and Runtime filtering purposes -->
-    <FilterTestNugetTargetMoniker Condition="'$(FilterTestNugetTargetMoniker)'==''">.NETCoreApp,Version=v1.1</FilterTestNugetTargetMoniker>
   </PropertyGroup>
 
   <PropertyGroup>
@@ -280,11 +251,6 @@
     <PackagesBasePath Condition="'$(PackagesBasePath)'==''">$(BinDir)$(OSPlatformConfig)</PackagesBasePath>
     <PackageOutputPath Condition="'$(PackageOutputPath)'==''">$(PackageOutputRoot)$(ConfigurationGroup)/</PackageOutputPath>
     <SymbolPackageOutputPath Condition="'$(SymbolPackageOutputPath)'==''">$(PackageOutputPath)symbols/</SymbolPackageOutputPath>
-    
-    <!-- When testing against packages, we want to run against just the localpackages cache -->
-    <PackagesDir Condition="'$(BuildTestsAgainstPackages)'=='true'">$(PackageInstallPath)</PackagesDir>
-    <!-- PackageDrops is set to the bin folder where packages are built to generate the new test project.json for these -->
-    <PackagesDrops Condition="'$(PackagesDrops)'==''">$(PackageOutputPath)</PackagesDrops>
   </PropertyGroup>
 
   <PropertyGroup>
