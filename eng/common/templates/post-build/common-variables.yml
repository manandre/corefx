--- conflicted
+++ resolved
@@ -8,11 +8,7 @@
 
   # .NET Core 3.1 Dev
   - name: PublicDevRelease_31_Channel_Id
-<<<<<<< HEAD
-    value: 260
-=======
     value: 128
->>>>>>> acdb65a8
 
   # .NET Core 5 Dev
   - name: NetCore_5_Dev_Channel_Id
