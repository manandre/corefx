--- conflicted
+++ resolved
@@ -8,10 +8,6 @@
     "Microsoft.DotNet.Build.Tasks.Configuration": "1.0.0-beta.19324.24",
     "Microsoft.DotNet.CoreFxTesting": "1.0.0-beta.19324.24",
     "FIX-85B6-MERGE-9C38-CONFLICT": "1.0.0",
-<<<<<<< HEAD
-    "Microsoft.NET.Sdk.IL": "3.0.0-preview6.19303.73"
-=======
     "Microsoft.NET.Sdk.IL": "3.0.0-preview7.19325.3"
->>>>>>> 8e5cacf4
   }
 }